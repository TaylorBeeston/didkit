--- conflicted
+++ resolved
@@ -153,7 +153,6 @@
     - name: Build Android Archive
       run: make -C lib ../target/test/android.stamp
 
-<<<<<<< HEAD
     - name: Test Python Package
       run: make -C lib install-python
 
@@ -168,9 +167,6 @@
         go test
         cd ../..
 
-
-=======
->>>>>>> ccf966b1
   build_ios:
     runs-on: macos-latest
     steps:
