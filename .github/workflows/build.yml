--- conflicted
+++ resolved
@@ -29,11 +29,7 @@
       with:
         repository: spruceid/ssi
         path: ssi
-<<<<<<< HEAD
-        ref: 7b30faee856f9288a806d557ec1d14ced9b0cea0
-=======
-        ref: a77bbbc7b9528b32d7d9a29107336458bb3612e0
->>>>>>> 171c99ac
+        ref: 7f648134f4f26004a9a2e13725fb44ffccdb24e9
         submodules: true
 
     - name: Cache Cargo registry and build artifacts
